#!/bin/env python3

import molli as ml
import molli.visual
import subprocess
import os

import json

# For logging
import sys
import time
import logging

# This is a failsafe in case openbabel aint installed
#import openbabel
from molli.external import openbabel

def obsvg(mol: ml.Molecule, *, display_name: bool = False, alias: bool = True, color_by_element: bool = True, fgcolor: str = "black", bgcolor: str = "white",):
    from openbabel import openbabel as ob
    obmol = openbabel.to_obmol(mol)
    conv = ob.OBConversion()
    conv.SetOutFormat("svg")

    obmol.DeleteHydrogens()

    if not color_by_element:
        conv.AddOption("u", ob.OBConversion.OUTOPTIONS)

    if alias:
        conv.AddOption("A", ob.OBConversion.OUTOPTIONS)

    if not display_name:
        conv.AddOption("d", ob.OBConversion.OUTOPTIONS)

    conv.AddOption("b", ob.OBConversion.OUTOPTIONS, bgcolor)
    conv.AddOption("B", ob.OBConversion.OUTOPTIONS, fgcolor)


    return conv.WriteString(obmol)

# Set up logging
logging.basicConfig(
    level=logging.INFO,
    format="%(asctime)s [%(levelname)s] %(message)s",
    handlers=[
        logging.FileHandler("debug.log"),
        logging.StreamHandler(sys.stdout)
    ]
)

# TODO: Read everything below from envs

# INPUT ARGS: number of cores / concurrent jobs
thread_concurrency = 2
job_concurrency = 10

# INPUT ARGS: clustering parameters
clustering_removed_variance_columns = 0
clustering_cutoff = 0.8

# INPUT FILES: chemdraw files that the user passes in
cores = os.getenv('CORES_INPUT_FILE', ml.files.box_cores_test_1)
subs = os.getenv('SUBS_INPUT_FILE', ml.files.box_substituents_test_1)

# OUTPUT FILES: output directory
out_dir = os.getenv('JOB_OUTPUT_DIR', '/molli/ncsa-testing-output/')

def parse_chemdraw():
    logging.info("=== Parsing ChemDraw Files ===")

    # parse the files
    subprocess.run(['molli', 'parse', '--hadd', f'{cores}', '-o', f'{out_dir}/BOX_cores_new_env.mlib', "--overwrite"])
    subprocess.run(['molli', 'parse', '--hadd', f'{subs}', '-o', f'{out_dir}/BOX_subs_new_env.mlib', "--overwrite"])

    m_core = ml.MoleculeLibrary(f'{out_dir}/BOX_cores_new_env.mlib')
    logging.debug(len(m_core))
    # TODO enforce maximum number of cores?

    m_subs = ml.MoleculeLibrary(f'{out_dir}/BOX_subs_new_env.mlib')
    logging.debug(len(m_subs))
    # TODO enforce maximum number of substituents?


# Combine step (takes ~2 minutes)
def combinatorial_expansion():
    logging.info("=== Performing Combinatorial Expansion ===")
    subprocess.run(
        [
            'molli',
            'combine',
            f'{out_dir}/BOX_cores_new_env.mlib',
            '-s',
            f'{out_dir}/BOX_subs_new_env.mlib',
            '-j',
<<<<<<< HEAD
            f'{thread_concurrency}',
            '-o',
            f'{out_dir}test_combine_new_env.mlib',
            '-a',
            'A1',
            '--obopt',
=======
            f'{thread_concurrency}', 
            '-o', 
            f'{out_dir}/test_combine_new_env.mlib', 
            '-a', 
            'A1', 
            '--obopt', 
>>>>>>> 8ce42df4
            'uff',
            '-m',
            'same',
            "--overwrite"
        ]
    )


    combined = ml.MoleculeLibrary(f'{out_dir}/test_combine_new_env.mlib')
    logging.debug(len(combined))
    with open(f'{out_dir}test_combine_new_env_library.json', 'w') as f:
        json.dump({item.name: {'mol2': item.dumps_mol2(), 'svg': obsvg(item)} for item in combined}, f)

# Conformers step (takes ~4 minutes)
def generate_conformers():
    logging.info("=== Generating Conformers ===")
<<<<<<< HEAD
    subprocess.run(['molli',
                    'conformers',
                    f'{out_dir}test_combine_new_env.mlib',
                    '-n',
                    f'{job_concurrency}',
                    '-o',
                    f'{out_dir}test_conformers_new_env.mlib',
                    '-t',
=======
    subprocess.run(['molli', 
                    'conformers', 
                    f'{out_dir}/test_combine_new_env.mlib', 
                    '-n', 
                    f'{job_concurrency}', 
                    '-o', 
                    f'{out_dir}/test_conformers_new_env.mlib', 
                    '-t', 
>>>>>>> 8ce42df4
                    '-j', ### !!!!!! Number of jobs. Please scale down if host system has fewer cores. defaults to os.cpu_count()//2  !!!!! ###
                    f'{thread_concurrency}',
                    "--overwrite"
                    ])


    clib = ml.ConformerLibrary(f'{out_dir}/test_conformers_new_env.mlib')
    logging.debug(len(clib))

    i = 0
    for conf in clib:
        i += conf.n_conformers
        # logging.debug(conf)
    logging.info(str(i) + ' conformers in library')

    # many of these conformers ar redundant - redundant confs thrown out during aso calculation

    logging.debug(clib[0])

    #clib['1_3_3'][0]
    #clib['1_3_3'][1]
    #clib['3_6_6'][0]
    #clib['3_6_6'][24]


def aso_descriptor():
    logging.info("=== Generating ASO Descriptor ===")
    # first we make a grid for calculating aso
<<<<<<< HEAD
    subprocess.run(['molli',
                    'grid',
                    '--mlib',
                    f'{out_dir}test_conformers_new_env.mlib',
                    '-o',
                    f'{out_dir}grid_new_env.npy'
                    ])
    # calculate aso
    subprocess.run(['molli',
                    'gbca',
                    'aso',
                    f'{out_dir}test_conformers_new_env.mlib',
                    '-g',
                    f'{out_dir}grid_new_env.npy',
                    '-o',
                    f'{out_dir}aso_new_env.h5'
=======
    subprocess.run(['molli', 
                    'grid', 
                    '--mlib', 
                    f'{out_dir}/test_conformers_new_env.mlib', 
                    '-o', 
                    f'{out_dir}/grid_new_env.npy'
                    ])
    # calculate aso
    subprocess.run(['molli', 
                    'gbca', 
                    'aso', 
                    f'{out_dir}/test_conformers_new_env.mlib', 
                    '-g', 
                    f'{out_dir}/grid_new_env.npy', 
                    '-o', 
                    f'{out_dir}/aso_new_env.h5'
>>>>>>> 8ce42df4
                    ])
    # tqdm looks messed up


def post_processing():
    logging.info('=== Running Post-Processing ===')
    subprocess.run(         # check functionality for plotting and pca
         [                   # should be better way to implement post_processing stuff
<<<<<<< HEAD
             'molli',
             'cluster',
             f'{out_dir}aso_new_env.h5',
             '-m',
             'tsne',
             '-o',
             f'{out_dir}new_env_data3_tsne',
             '-v', # variance threshold before doing clustering
             f'{clustering_removed_variance_columns}', # remove 0 variance columns
             '-c', # correlation cutoff before clustering
             f'{clustering_cutoff}', # 0.8 by default
         ]
     )
    subprocess.run(         # check functionality for plotting and pca
         [                   # should be better way to implement post_processing stuff
             'molli',
             'cluster',
             f'{out_dir}aso_new_env.h5',
             '-m',
             'pca',
             '-o',
             f'{out_dir}new_env_data3_pca',
=======
             'molli', 
             'cluster', 
             f'{out_dir}/aso_new_env.h5', 
             '-o', 
             f'{out_dir}/new_env_data3', 
>>>>>>> 8ce42df4
             '-v', # variance threshold before doing clustering
             f'{clustering_removed_variance_columns}', # remove 0 variance columns
             '-c', # correlation cutoff before clustering
             f'{clustering_cutoff}', # 0.8 by default
         ]
     )


def main():
    logging.info('=== Starting Job ===')
    start_time = time.time()

    logging.info(f"INPUT cores: {cores}")
    logging.info(f"INPUT substituents: {subs}")
    logging.info(f"OUTPUT folder: {out_dir}")

    # create output directory if it doesn't exist
    if not os.path.exists(out_dir):
        os.makedirs(out_dir)

    # Run each stage of the workflow
    parse_chemdraw()
    combinatorial_expansion()
    generate_conformers()
    aso_descriptor()
    post_processing()

    duration = time.time() - start_time
    logging.info('=== Job Complete in %s seconds ===' % duration)

if __name__ == "__main__":
    main()<|MERGE_RESOLUTION|>--- conflicted
+++ resolved
@@ -93,21 +93,12 @@
             '-s',
             f'{out_dir}/BOX_subs_new_env.mlib',
             '-j',
-<<<<<<< HEAD
             f'{thread_concurrency}',
             '-o',
-            f'{out_dir}test_combine_new_env.mlib',
+            f'{out_dir}/test_combine_new_env.mlib',
             '-a',
             'A1',
             '--obopt',
-=======
-            f'{thread_concurrency}', 
-            '-o', 
-            f'{out_dir}/test_combine_new_env.mlib', 
-            '-a', 
-            'A1', 
-            '--obopt', 
->>>>>>> 8ce42df4
             'uff',
             '-m',
             'same',
@@ -124,25 +115,14 @@
 # Conformers step (takes ~4 minutes)
 def generate_conformers():
     logging.info("=== Generating Conformers ===")
-<<<<<<< HEAD
     subprocess.run(['molli',
                     'conformers',
-                    f'{out_dir}test_combine_new_env.mlib',
+                    f'{out_dir}/test_combine_new_env.mlib',
                     '-n',
                     f'{job_concurrency}',
                     '-o',
-                    f'{out_dir}test_conformers_new_env.mlib',
+                    f'{out_dir}/test_conformers_new_env.mlib',
                     '-t',
-=======
-    subprocess.run(['molli', 
-                    'conformers', 
-                    f'{out_dir}/test_combine_new_env.mlib', 
-                    '-n', 
-                    f'{job_concurrency}', 
-                    '-o', 
-                    f'{out_dir}/test_conformers_new_env.mlib', 
-                    '-t', 
->>>>>>> 8ce42df4
                     '-j', ### !!!!!! Number of jobs. Please scale down if host system has fewer cores. defaults to os.cpu_count()//2  !!!!! ###
                     f'{thread_concurrency}',
                     "--overwrite"
@@ -171,41 +151,22 @@
 def aso_descriptor():
     logging.info("=== Generating ASO Descriptor ===")
     # first we make a grid for calculating aso
-<<<<<<< HEAD
     subprocess.run(['molli',
                     'grid',
                     '--mlib',
-                    f'{out_dir}test_conformers_new_env.mlib',
+                    f'{out_dir}/test_conformers_new_env.mlib',
                     '-o',
-                    f'{out_dir}grid_new_env.npy'
+                    f'{out_dir}/grid_new_env.npy'
                     ])
     # calculate aso
     subprocess.run(['molli',
                     'gbca',
                     'aso',
-                    f'{out_dir}test_conformers_new_env.mlib',
+                    f'{out_dir}/test_conformers_new_env.mlib',
                     '-g',
-                    f'{out_dir}grid_new_env.npy',
+                    f'{out_dir}/grid_new_env.npy',
                     '-o',
-                    f'{out_dir}aso_new_env.h5'
-=======
-    subprocess.run(['molli', 
-                    'grid', 
-                    '--mlib', 
-                    f'{out_dir}/test_conformers_new_env.mlib', 
-                    '-o', 
-                    f'{out_dir}/grid_new_env.npy'
-                    ])
-    # calculate aso
-    subprocess.run(['molli', 
-                    'gbca', 
-                    'aso', 
-                    f'{out_dir}/test_conformers_new_env.mlib', 
-                    '-g', 
-                    f'{out_dir}/grid_new_env.npy', 
-                    '-o', 
                     f'{out_dir}/aso_new_env.h5'
->>>>>>> 8ce42df4
                     ])
     # tqdm looks messed up
 
@@ -214,14 +175,13 @@
     logging.info('=== Running Post-Processing ===')
     subprocess.run(         # check functionality for plotting and pca
          [                   # should be better way to implement post_processing stuff
-<<<<<<< HEAD
              'molli',
              'cluster',
-             f'{out_dir}aso_new_env.h5',
+             f'{out_dir}/aso_new_env.h5',
              '-m',
              'tsne',
              '-o',
-             f'{out_dir}new_env_data3_tsne',
+             f'{out_dir}/new_env_data3_tsne',
              '-v', # variance threshold before doing clustering
              f'{clustering_removed_variance_columns}', # remove 0 variance columns
              '-c', # correlation cutoff before clustering
@@ -232,18 +192,11 @@
          [                   # should be better way to implement post_processing stuff
              'molli',
              'cluster',
-             f'{out_dir}aso_new_env.h5',
+             f'{out_dir}/aso_new_env.h5',
              '-m',
              'pca',
              '-o',
-             f'{out_dir}new_env_data3_pca',
-=======
-             'molli', 
-             'cluster', 
-             f'{out_dir}/aso_new_env.h5', 
-             '-o', 
-             f'{out_dir}/new_env_data3', 
->>>>>>> 8ce42df4
+             f'{out_dir}/new_env_data3_pca',
              '-v', # variance threshold before doing clustering
              f'{clustering_removed_variance_columns}', # remove 0 variance columns
              '-c', # correlation cutoff before clustering
