--- conflicted
+++ resolved
@@ -952,28 +952,6 @@
             atoms = [a for a in self.atoms if a.element.group in range(13, 17)]
 
         for a in atoms:
-<<<<<<< HEAD
-            hs_to_add = 0
-
-            if a.formal_charge == 0 and a.formal_spin == 0:
-                hs_to_add = a.implicit_valence - ceil(self.bonded_valence(a))
-            else:
-                # # Fun starts here
-                paired_els = max(
-                    a.valence_electrons - a.implicit_valence,
-                    0,
-                )
-
-                hs_to_add = (
-                    a.valence_electrons
-                    - a.formal_charge
-                    - a.formal_spin
-                    - ceil(self.bonded_valence(a))
-                    - paired_els
-                )
-
-            diff = hs_to_add
-=======
             if (hs_to_add := a.attrib.pop("__implicit_hydrogens", None)) is not None:
                 # This only happens if there was a pre-defined attribute containing the number of implicit hydrogens.
                 # Usually happens because of CDXML parsing algorithm
@@ -982,7 +960,6 @@
                 electrons = a.valence_electrons - a.formal_charge - abs(a.formal_spin)
                 bonded = ceil(self.bonded_valence(a))
                 hs_to_add = max(4 - abs(4 - electrons) - bonded, 0)
->>>>>>> c2b24e36
 
             if hs_to_add > 0:
 
