--- conflicted
+++ resolved
@@ -287,23 +287,9 @@
 
     @property
     def expected_length(self) -> float:
-<<<<<<< HEAD
-        """
-        Calculates bond length in Angstroms based on the covalent radii of the atoms.
-
-        Returns:
-            float: the expected bond length in Angstroms
-
-        Example Usage:
-            >>> bond = Bond(a1 = "H", a2 = "C")
-            >>> print(bond.expected_length) # 1.09
-        """
-        return self.a1.cov_radius_1 + self.a2.cov_radius_1
-=======
         r1 = self.a1.cov_radius_1
         r2 = self.a2.cov_radius_1
         return (r1 or Element.C.cov_radius_1) + (r2 or Element.C.cov_radius_1)
->>>>>>> 5d674ca9
 
     @cache
     def set_mol2_type(self, m2t: str):
@@ -335,18 +321,6 @@
 
 
 class Connectivity(Promolecule):
-<<<<<<< HEAD
-    """
-    Connectivity is a graph-like structure that connects the nodes(atoms) with edges(bonds).
-
-    Args:
-        Promolecule (cls): inherited class for molecules
-    """
-
-    # __slots__ = "_atoms", "_bonds", "_name", "charge", "mult"
-
-=======
->>>>>>> 5d674ca9
     def __init__(
         self,
         other: Promolecule = None,
@@ -599,17 +573,6 @@
         """
         return sum(1 for _ in self.connected_atoms(a))
 
-<<<<<<< HEAD
-    def _bfs_single(
-        self, q: deque, visited: set
-    ) -> Generator[Tuple[Atom, int], None, None]:
-        start, dist = q.pop()
-        for a in self.connected_atoms(start):
-            if a not in visited:
-                yield (a, dist + 1)
-                visited.add(a)
-                q.appendleft((a, dist + 1))
-=======
     # def _bfs_single(self, q: deque, visited: set):
     #     start, dist = q.pop()
     #     for a in self.connected_atoms(start):
@@ -617,7 +580,6 @@
     #             yield (a, dist + 1)
     #             visited.add(a)
     #             q.appendleft((a, dist + 1))
->>>>>>> 5d674ca9
 
     def yield_bfsd(
         self,
