from __future__ import annotations
from . import Atom, AtomLike, Promolecule, PromoleculeLike
from dataclasses import dataclass, field, KW_ONLY
from typing import Iterable, List, Generator, Tuple, Any
from copy import deepcopy
from enum import IntEnum
from collections import deque
from struct import pack, unpack, Struct
from io import BytesIO
import attrs
from bidict import bidict
from functools import cache


class BondType(IntEnum):
    Unknown = 0
    Single = 1
    Double = 2
    Triple = 3
    Quadruple = 4
    Quintuple = 5
    Sextuple = 6

    Dummy = 10
    NotConnected = 11

    Aromatic = 20
    Amide = 21

    FractionalOrder = 99

    H_Donor = 100
    H_Acceptor = 101


class BondStereo(IntEnum):
    Unknown = 0
    NotStereogenic = 1

    E = 10
    Z = 11

    Trans = E
    Cis = Z

    Axial_R = 20
    Axial_S = 21

    R = Axial_R
    S = Axial_S


# orders of 4, 5, 6 are not canonical per the mol2 definition file
MOL2_BOND_TYPE_MAP = bidict(
    {
        "1": BondType.Single,
        "2": BondType.Double,
        "3": BondType.Triple,
        # "4" : BondType.Quadruple,
        # "5" : BondType.Quintuple,
        # "6" : BondType.Sextuple,
        "ar": BondType.Aromatic,
        "am": BondType.Amide,
        "du": BondType.Dummy,
        "un": BondType.Unknown,
        "nc": BondType.NotConnected,
    }
)


@attrs.define(slots=True, repr=True, hash=False, eq=False, weakref_slot=True)
class Bond:
    """`a1` and `a2` are always assumed to be interchangeable"""

    a1: Atom
    a2: Atom

    label: str = attrs.field(
        default=None,
    )

    btype: BondType = attrs.field(
        default=BondType.Single,
        repr=lambda x: x.name,
    )

    stereo: BondStereo = attrs.field(
        default=BondStereo.Unknown,
        repr=lambda x: x.name,
    )

    f_order: float = attrs.field(
        default=1.0,
        converter=float,
    )

    def evolve(self, **changes):
        return attrs.evolve(self, **changes)

    @property
    def order(self) -> float:
        # if self.btype == BondType.FractionalOrder:
        #     return self._order
        # elif 0 < self.btype < 9:
        #     return float(self.btype)
        # elif self.btype in {BondType.Aromatic}

        match self.btype:

            case 0 | 1 | 2 | 3 | 4 | 5 | 6 as b:
                return float(b)

            case BondType.Aromatic:
                return 1.5

            case BondType.FractionalOrder:
                return self.f_order

            case BondType.H_Acceptor:
                return 0.0

            case BondType.Dummy | BondType.NotConnected:
                return 0.0

            case _:
                return 1.0

    def as_dict(self, atom_id_map: dict = None):
        res = attrs.asdict(self)
        if atom_id_map is not None:
            res["a1"] = atom_id_map[self.a1]
            res["a2"] = atom_id_map[self.a2]
        return res

    def as_tuple(self, atom_id_map: dict = None):
        res = attrs.astuple(self)

        if atom_id_map is not None:
            a1, a2, *rest = res
            res = (atom_id_map[self.a1], atom_id_map[self.a2], *rest)

        return res

    def __contains__(self, other: Atom):
        return other in {self.a1, self.a2}

    def __eq__(self, other: Bond | set):
        # return self is other
        match other:
            case Bond():
                return {self.a1, self.a2} == {other.a1, other.a2}
            case list() | set() as l:
                a1, a2 = l
                return {self.a1, self.a2} == {a1, a2}
            case _:
                raise ValueError(f"Cannot equate <{type(other)}: {other}>, {self}")

    def __repr__(self):
        return f"Bond({self.a1}, {self.a2}, order={self.order})"

    # This mimics the default behavior of object instances in python
    def __hash__(self) -> int:
        return id(self) >> 4

    def __mod__(self, a: Atom) -> Atom:
        if self.a1 == a:
            return self.a2
        elif self.a2 == a:
            return self.a1
        else:
            raise ValueError("Atom is not a part of this bond")

    @property
    def expected_length(self) -> float:
        return self.a1.cov_radius_1 + self.a2.cov_radius_1

    @cache
    def set_mol2_type(self, m2t: str):
        self.btype = MOL2_BOND_TYPE_MAP[m2t]
<<<<<<< HEAD
=======
            
    def get_mol2_type(self):
        match self.btype:
            case BondType.Single:
                # print()
                return MOL2_BOND_TYPE_MAP.inverse[BondType.Single]

            case BondType.Double:
                return MOL2_BOND_TYPE_MAP.inverse[BondType.Double]

            case BondType.Triple:
                return MOL2_BOND_TYPE_MAP.inverse[BondType.Triple]

            case BondType.Aromatic:
                return MOL2_BOND_TYPE_MAP.inverse[BondType.Aromatic]

            case BondType.Amide:
                return MOL2_BOND_TYPE_MAP.inverse[BondType.Amide]

            case BondType.Dummy:
                return MOL2_BOND_TYPE_MAP.inverse[BondType.Dummy]
>>>>>>> 52ab40f0

            case BondType.NotConnected:
                return MOL2_BOND_TYPE_MAP.inverse[BondType.NotConnected]

class Connectivity(Promolecule):
    # __slots__ = "_atoms", "_bonds", "_name", "charge", "mult"

    def __init__(
        self,
        other: Promolecule = None,
        /,
        *,
        n_atoms: int = 0,
        name: str = None,
        copy_atoms: bool = False,
        charge: int = None,
        mult: int = None,
        **kwds,
    ):
        super().__init__(
            other,
            n_atoms=n_atoms,
            name=name,
            copy_atoms=copy_atoms,
            charge=charge,
            mult=mult,
            **kwds,
        )

        if isinstance(other, Connectivity):
            atom_map = {other.atoms[i]: self.atoms[i] for i in range(self.n_atoms)}
            self._bonds = list(
                b.evolve(a1=atom_map[b.a1], a2=atom_map[b.a2]) for b in other.bonds
            )
        else:
            self._bonds = list()

    @property
    def bonds(self) -> List[Bond]:
        return self._bonds

    @property
    def n_bonds(self):
        return len(self._bonds)

    def lookup_bond(self, a1: AtomLike, a2: AtomLike):
        """
        Returns a bond that connects the two atoms. O(N).
        NOTE: `a1` and `a2` are always assumed to be interchangeable in this context.
        """
        _a1 = self.get_atom(a1)
        _a2 = self.get_atom(a2)

        try:
            return self.bonds[self.index_bond({_a1, _a2})]
        except:
            return None

    def index_bond(self, b: Bond) -> int:
        return self._bonds.index(b)

    def get_bond(self, b: Bond | int) -> Bond:
        match b:
            case Bond():
                if b in self._bonds:
                    return b
                else:
                    raise ValueError(f"Bond {b} does not belong to this molecule.")

            case int():
                return self._bonds[b]

            case _:
                raise ValueError(f"Unable to fetch a bond with {type(b)}: {b}")

    def append_bond(self, bond: Bond):
        self._bonds.append(bond)

    def append_bonds(self, *bonds: Bond):
        self._bonds.extend(bonds)

    def extend_bonds(self, bonds: Iterable[Bond]):
        self._bonds.extend(bonds)

    def del_bond(self, b: Bond):
        match b:
            case Bond():
                idx = self.index_atom(b)
            case int():
                idx = b
            case _:
                raise ValueError("Cannot delete a bond with this argument")

        del self._bonds[idx]

    def bonds_with_atom(self, a: AtomLike) -> Generator[Bond, None, None]:
        _a = self.get_atom(a)
        for b in self._bonds:
            if _a in b:
                yield b

    def connected_atoms(self, a: AtomLike) -> Generator[Atom, None, None]:
        _a = self.get_atom(a)
        for b in self.bonds_with_atom(_a):
            yield b % _a

    def bonded_valence(self, a: AtomLike):
        # TODO: rewrite using sum()
        _a_bonds = self.bonds_with_atom(a)

        val = 0.0
        for b in _a_bonds:
            val += b.order

        return val
    
    def n_bonds_with_atom(self, a: AtomLike):
        return sum(1 for _ in self.connected_atoms(a))
    

    def _bfs_single(self, q: deque, visited: set):
        start, dist = q.pop()
        for a in self.connected_atoms(start):
            if a not in visited:
                yield (a, dist + 1)
                visited.add(a)
                q.appendleft((a, dist + 1))

    def yield_bfsd(self, start: AtomLike) -> Generator[Tuple[Atom, int], None, None]:
        """
        Yields atoms and their distances from start

        ```python
        for atom, distance in connectivity.yield_bfsd(a):
            ...
        ```
        """
        _sa = self.get_atom(start)
        visited = set((_sa,))
        q = deque([(_sa, 0)])
        while q:
            yield from self._bfs_single(q, visited)<|MERGE_RESOLUTION|>--- conflicted
+++ resolved
@@ -177,8 +177,6 @@
     @cache
     def set_mol2_type(self, m2t: str):
         self.btype = MOL2_BOND_TYPE_MAP[m2t]
-<<<<<<< HEAD
-=======
             
     def get_mol2_type(self):
         match self.btype:
@@ -200,7 +198,6 @@
 
             case BondType.Dummy:
                 return MOL2_BOND_TYPE_MAP.inverse[BondType.Dummy]
->>>>>>> 52ab40f0
 
             case BondType.NotConnected:
                 return MOL2_BOND_TYPE_MAP.inverse[BondType.NotConnected]
