from __future__ import annotations

from . import (
    Element,
    ElementLike,
    Atom,
    AtomLike,
    AtomType,
    Bond,
    Promolecule,
    PromoleculeLike,
    Connectivity,
)
from ..parsing import read_xyz
from typing import (
    Any,
    List,
    Iterable,
    Generator,
    TypeVar,
    Generic,
    Callable,
    IO,
)
from enum import Enum
import numpy as np
from numpy.typing import ArrayLike
from io import StringIO, BytesIO, IOBase
from functools import wraps
from pathlib import Path
import math


class DistanceUnit(Enum):
    """
    Enumerates through commonly used distance units
    """

    A = 1.0
    Angstrom = A
    Bohr = 1.88973
    au = Bohr
    fm = 100_000.0
    pm = 100.0
    nm = 0.100


def _angle(v1: ArrayLike, v2: ArrayLike) -> float:
    """
    Computes the angle between two vectors in radians

    This parameter is communtative

    Args:
        v1 (ArrayLike): First vector
        v2 (ArrayLike): Second vector

    Returns:
        float: Angle between vectors in radians

    Example Usage:
        >>> _angle([1, 0, 0], [0, 1, 0])
        1.5707963267948966
    """
    dt = np.dot(v1, v2) / (np.linalg.norm(v1) * np.linalg.norm(v2))
    return np.arccos(dt)


class CartesianGeometry(Promolecule):
    """
    Stores molecular geometry in ANGSTROM floating points.
    This version is generalizable to arbitrary coordinates and data types
    """

    _coords_dtype = np.float64

    def __init_subclass__(cls, coords_dtype=np.float64, **kwds) -> None:
        super().__init_subclass__(**kwds)
        cls._coords_dtype = np.dtype(coords_dtype)

    def __init__(
        self,
        other: Promolecule = None,
        /,
        *,
        n_atoms: int = 0,
        name: str = None,
        coords: ArrayLike = None,
        copy_atoms: bool = False,
        charge: int = None,
        mult: int = None,
        **kwds,
    ):
        # Type of coordinates
        super().__init__(
            other,
            n_atoms=n_atoms,
            name=name,
            copy_atoms=copy_atoms,
            charge=charge,
            mult=mult,
            **kwds,
        )
        self._coords = np.empty((self.n_atoms, 3), self._coords_dtype)

        if isinstance(other, CartesianGeometry):
            self.coords = coords if coords is not None else other.coords
        else:
            self.coords = coords if coords is not None else np.nan

    # ADD METHODS TO OVERRIDE ADDING ATOMS!

    def add_atom(self, a: Atom, coord: ArrayLike):
<<<<<<< HEAD
        """
        Adds an atom to the geometry

        Args:
            a (Atom): Atom to be added
            coord (ArrayLike): Coordinates of the atom

        Raises:
            ValueError: Inappropriate coordinates for atom (interpreted as {_coord})

        Example Usage:
            >>> geom = CartesianGeometry()
            >>> geom.add_atom(Atom(Element.C), [0, 0, 0])
            >>> geom.add_atom(Atom(Element.H), [1, 0, 0])
        """
        _a = super().add_atom(a)
=======
        super().append_atom(a)
>>>>>>> 5d674ca9
        _coord = np.array(coord, dtype=self._coords_dtype)
        if not _coord.shape == (3,):
            raise ValueError("Inappropriate coordinates for atom (interpreted as {_coord})")
        self._coords = np.append(self._coords, [coord], axis=0)

    def new_atom(
        self,
        element: Element = ...,
        isotope: int = None,
        coord: ArrayLike = [0, 0, 0],
        **kwargs,
    ) -> Atom:
        """
        Adds a new atom to the geometry and returns it

        Args:
            element (Element, optional): Element of the atom, defaults to ...
            isotope (int, optional): Isotope of the atom, defaults to None
            coord (ArrayLike, optional): Coordinates of the atom, defaults to [0, 0, 0]

        Returns:
            Atom: The newly created atom
        """
        _a = Atom(element, isotope, **kwargs)
        self.add_atom(_a, coord)
        return _a

    @property
    def coords(self) -> ArrayLike:
        """
        Returns the coordinates of the geometry

        Returns:
            ArrayLike: The coordinates of the geometry

        Example Usage:
            >>> geom = ml.CartesianGeometry()
            >>> geom.add_atom(Atom(Element.C), [0, 0, 0])
            >>> geom.add_atom(Atom(Element.H), [1, 0, 0])
            >>> print(geom.coords) # [[0, 0, 0], [1, 0, 0]]
        """
        return self._coords

    @coords.setter
    def coords(self, other: ArrayLike):
        """
        Sets the coordinates of the geometry

        Args:
            other (ArrayLike): The coordinates to be set
        """
        self._coords[:] = other

    @property
    def coords_as_list(self) -> List[float]:
        """
        Returns the coordinates as a list of floats

        Returns:
            List[float]: The coordinates as a list of floats

        Example Usage:
            >>> geom = ml.CartesianGeometry()
            >>> geom.add_atom(Atom(Element.C), [0, 0, 0])
            >>> geom.add_atom(Atom(Element.H), [1, 0, 0])
            >>> print(geom.coords_as_list) # [0, 0, 0, 1, 0, 0]
        """
        return self._coords.flatten().tolist()

    def extend(self, other: CartesianGeometry):
        """
        Extends the current geometry with another geometry

        Args:
            other (CartesianGeometry): The geometry to be extended with

        Raises:
            NotImplementedError: Not implemented
        """
        raise NotImplementedError

    def dump_xyz(self, output: StringIO, write_header: bool = True) -> None:
        """
        Dumps the xyz file into the output stream

        Args:
            output (StringIO): Output stream
            write_header (bool, optional): Whether to write the header, defaults to True

        Example Usage:
            >>> geom = ml.CartesianGeometry()
            >>> geom.add_atom(Atom(Element.C), [0, 0, 0])
            >>> print(geom.dump_xyz()) # [0,0,0]
        """
        # Header need not be written in certain files
        # Like ORCA inputs
        if write_header:
            if hasattr(self, "name"):
                comment = f"{self.name} [produced with molli]"
            else:
                comment = f"{self!r} [produced with molli]"
            output.write(f"{self.n_atoms}\n{comment}\n")

        for i in range(self.n_atoms):
            s = self.atoms[i].element.symbol
            x, y, z = self.coords[i]
            output.write(f"{s:<5} {x:12.6f} {y:12.6f} {z:12.6f}\n")

    def dumps_xyz(self, write_header: bool = True) -> str:
        """
        Returns a string representation of the xyz file

        Args:
            write_header (bool, optional): Whether to write the header, defaults to True

        Returns:
            str: String representation of the xyz file

        Example Usage:
            >>> geom = ml.CartesianGeometry()
            >>> geom.add_atom(Atom(Element.C), [0, 0, 0])
            >>> geom.add_atom(Atom(Element.H), [1, 0, 0])
            >>> print(geom.dumps_xyz()) # [0,0,0],[1,0,0]
        """
        # Header need not be written in certain files
        # Like ORCA inputs
        res = StringIO()
        self.dump_xyz(res, write_header=write_header)

        return res.getvalue()

    @classmethod
    def load_xyz(
        cls: type[CartesianGeometry],
        input: str | Path | IO,
        *,
        name: str = None,
        source_units: str = "Angstrom",
    ) -> CartesianGeometry:
        """
        This function loads a *single* xyz file into the current instance
        The input should be a stream or file name/path

        Args:
            cls (type[CartesianGeometry]): The class to load the xyz file into
            input (str | Path | IO): XYZ file to be loaded
            name (str, optional): Name of the geometry, defaults to None
            source_units (str, optional): Source units should be one of: A == Angstrom, Bohr == au, fm, pm, nm, defaults to "Angstrom"

        Returns:
            CartesianGeometry: The loaded geometry
        """
        if isinstance(input, str | Path):
            stream = open(input, "rt")
        else:
            stream = input

        with stream:
            res = next(cls.yield_from_xyz(stream, name=name, source_units=source_units))

        return res

    @classmethod
    def loads_xyz(
        cls: type[CartesianGeometry],
        input: str,
        *,
        name: str = None,
        source_units: str = "Angstrom",
    ) -> CartesianGeometry:
        """
        This function loads a *single* xyz file into the current instance
        The input should be a string instance

        Args:
            cls (type[CartesianGeometry]): The class to load the xyz file into
            input (str): XYZ file to be loaded
            name (str, optional): Name of the geometry, defaults to None
            source_units (str, optional): Source units should be one of: A == Angstrom, Bohr == au, fm, pm, nm, defaults to "Angstrom"

        Returns:
            CartesianGeometry: The loaded geometry
        """
        stream = StringIO(input)
        with stream:
            res = next(cls.yield_from_xyz(stream, name=name, source_units=source_units))

        return res

    @classmethod
    def load_all_xyz(
        cls: type[CartesianGeometry],
        input: str | Path | IO,
        *,
        name: str = None,
        source_units: str = "Angstrom",
    ) -> List[CartesianGeometry]:
        """
        This function loads all xyz files from the input stream

        Args:
            cls (type[CartesianGeometry]): The class to load the xyz file into
            input (str | Path | IO): Input must be an IOBase instance (typically, an open file)
            name (str, optional): Name of the geometry, defaults to None
            source_units (str, optional): Source units should be one of: A == Angstrom, Bohr == au, fm, pm, nm, defaults to "Angstrom"

        Returns:
            List[CartesianGeometry]: The loaded geometry
        """
        if isinstance(input, str | Path):
            stream = open(input, "rt")
        else:
            stream = input

        with stream:
            res = list(cls.yield_from_xyz(stream, name=name, source_units=source_units))

        return res

    @classmethod
    def loads_all_xyz(
        cls: type[CartesianGeometry],
        input: str | Path | IO,
        *,
        name: str = None,
        source_units: str = "Angstrom",
    ) -> List[CartesianGeometry]:
        """
        This function loads all xyz files from the input string

        Args:
            cls (type[CartesianGeometry]): The class to load the xyz file into
            input (str | Path | IO): Input must be an IOBase instance (typically, an open file)
            name (str, optional): Name of the geometry, defaults to None
            source_units (str, optional): Source units should be one of: A == Angstrom, Bohr == au, fm, pm, nm, defaults to "Angstrom"

        Returns:
            List[CartesianGeometry]: The loaded geometry
        """

        stream = StringIO(input)
        with stream:
            res = list(cls.yield_from_xyz(stream, name=name, source_units=source_units))

        return res

    @classmethod
    def yield_from_xyz(
        cls: type[CartesianGeometry],
        stream: StringIO,
        *,
        name: str = None,
        source_units: str = "Angstrom",
    ) -> Generator[CartesianGeometry, None, None]:
        """
        This function loads all xyz files from the input string

        Args:
            cls (type[CartesianGeometry]): The class to load the xyz file into
            stream (StringIO): Input must be an StringIO instance
            name (str, optional): Name of the geometry, defaults to None
            source_units (str, optional): Source units should be one of: A == Angstrom, Bohr == au, fm, pm, nm, defaults to "Angstrom"

        Yields:
            Generator[CartesianGeometry, None, None]: A loaded geometry
        """
        for xyzblock in read_xyz(stream):
            geom = cls(n_atoms=xyzblock.n_atoms, coords=xyzblock.coords)
            for i, a in enumerate(xyzblock.atoms):
                if a.symbol == "*":
                    geom.atoms[i].atype = AtomType.Dummy
                    geom.atoms[i].element = Element.Unknown
                else:
                    geom.atoms[i].element = Element.get(a.symbol)

            if DistanceUnit[source_units] != DistanceUnit.Angstrom:
                geom.scale(DistanceUnit[source_units].value)

            geom.name = name or "unnamed"
            yield geom

    def scale(self, factor: float, allow_inversion=False) -> None:
        """
        Multiplication of all coordinates by a factor.

        Args:
            factor (float): Scaling factor
            allow_inversion (bool, optional): If True, the geometry can be inverted, defaults to False

        Raises:
            ValueError: If the factor is 0

        Example Usage:
            >>> geom = ml.CartesianGeometry()
            >>> geom.add_atom(Atom(Element.C), [0, 0, 0])
            >>> geom.add_atom(Atom(Element.H), [1, 0, 0])
            >>> geom.scale(2)
            >>> print(geom.coords) # [[0, 0, 0], [2, 0, 0]]
        """
        if factor < 0 and not allow_inversion:
            raise ValueError(
                "Scaling with a negative factor can only be performed with"
                " explicit `scale(factor, allow_inversion = True)`"
            )

        if factor == 0:
            raise ValueError("Scaling with a factor == 0 is not allowed.")

        self.coords *= factor

    def invert(self) -> None:
        """
        Inverts the coordinates with respect to the origin. This also inverts the absolute stereochemistry"
        """
        self.scale(-1, allow_inversion=True)

    def distance(self, a1: AtomLike, a2: AtomLike) -> float:
        """
        Calculates the distance between two atoms

        Args:
            a1 (AtomLike): First atom
            a2 (AtomLike): Second atom

        Returns:
            float: Distance between the two atoms

        Example Usage:
            >>> geom = ml.CartesianGeometry()
            >>> geom.add_atom(Atom(Element.O), [0, 2, 0])
            >>> geom.add_atom(Atom(Element.C), [2, 0, 0])
            >>> print(geom.distance(0, 1)) # 2.8284271247461903
        """
        i1, i2 = map(self.get_atom_index, (a1, a2))
        return np.linalg.norm(self.coords[i1] - self.coords[i2])

    def get_atom_coord(self, _a: AtomLike) -> np.ndarray:
        """
        Returns the coordinates of the atom

        Args:
            _a (AtomLike): Atom of interest

        Returns:
            np.ndarray: Coordinates of the atom

        Example Usage:
            >>> geom = ml.CartesianGeometry()
            >>> geom.add_atom(Atom(Element.C), [0, 0, 0])
            >>> geom.add_atom(Atom(Element.H), [1, 0, 0])
            >>> print(geom.get_atom_coord(0)) # [0, 0, 0]
        """
        return self.coords[self.get_atom_index(_a)]

    def vector(self, a1: AtomLike, a2: AtomLike | np.ndarray) -> np.ndarray:
        """
        Returns the vector between two atoms

        Args:
            a1 (AtomLike): First atom
            a2 (AtomLike | np.ndarray): Second atom

        Returns:
            np.ndarray: Vector between the two atoms

        Example Usage:
            >>> geom = ml.CartesianGeometry()
            >>> geom.add_atom(Atom(Element.N), [0, 3, 5])
            >>> geom.add_atom(Atom(Element.H), [2, 4, 2])
            >>> print(geom.vector(0, 1)) # [2, 1, -3]
        """
        v1 = self.get_atom_coord(a1)
        v2 = self.get_atom_coord(a2) if isinstance(a2, AtomLike) else np.array(a2)

        return v2 - v1

    def distance_to_point(self, a: AtomLike, p: ArrayLike) -> float:
        """
        Compute the distance between an atom and a point

        Args:
            a (AtomLike): Atom of interest
            p (ArrayLike): Point of interest

        Returns:
            float: Distance between the atom and the point

        Example Usage:
            >>> geom = ml.CartesianGeometry()
            >>> geom.add_atom(Atom(Element.C), [0, 0, 0])
            >>> print(geom.distance_to_point(0, [3, 4, 0])) # 5.0
        """
        return np.linalg.norm(self.vector(a, p))

    def angle(self, a1: AtomLike, a2: AtomLike, a3: AtomLike) -> float:
        """
        Compute an angle between three atoms in radians

        Args:
            a1 (AtomLike): First atom
            a2 (AtomLike): Second atom
            a3 (AtomLike): Third atom

        Returns:
            float: Angle between the three atoms in radians

        Example Usage:
            >>> geom = ml.CartesianGeometry()
            >>> geom.add_atom(Atom(Element.C), [0, 0, 0])
            >>> geom.add_atom(Atom(Element.H), [1, 0, 0])
            >>> geom.add_atom(Atom(Element.H), [0, 1, 0])
            >>> print(geom.angle(0, 1, 2)) # 1.5707963267948966
        """
        i1, i2, i3 = map(self.get_atom_index, (a1, a2, a3))

        v1 = self.coords[i1] - self.coords[i2]
        v2 = self.coords[i3] - self.coords[i2]

        # dt = np.dot(v1, v2) / (np.linalg.norm(v1) * np.linalg.norm(v2))
        # return np.arccos(dt)

        return _angle(v1, v2)

    def coord_subset(self, atoms: Iterable[AtomLike]) -> np.ndarray:
        """
        Returns the coordinates of a subset of atoms

        Args:
            atoms (Iterable[AtomLike]): Subset of atoms

        Returns:
            np.ndarray: Coordinates of the subset of atoms

        Example Usage:
            >>> geom = ml.CartesianGeometry()
            >>> geom.add_atom(Atom(Element.C), [0, 0, 0])
            >>> geom.add_atom(Atom(Element.H), [1, 0, 0])
            >>> geom.add_atom(Atom(Element.H), [0, 1, 0])
            >>> print(geom.coord_subset([0, 1])) # [[0, 0, 0], [1, 0, 0]]
        """
        indices = list(map(self.get_atom_index, atoms))
        return self.coords[indices]

    def dihedral(
        self,
        a1: AtomLike,
        a2: AtomLike,
        a3: AtomLike,
        a4: AtomLike,
    ) -> float:
        """
        Compute the dihedral angle between four atoms in radians

        Args:
            a1 (AtomLike): First atom
            a2 (AtomLike): Second atom
            a3 (AtomLike): Third atom
            a4 (AtomLike): Fourth atom

        Returns:
            float: Dihedral angle between the four atoms in radians

        Example Usage:
            >>> geom = ml.CartesianGeometry()
            >>> geom.add_atom(Atom(Element.C), [0, 0, 0])
            >>> geom.add_atom(Atom(Element.H), [1, 0, 0])
            >>> geom.add_atom(Atom(Element.H), [0, 1, 0])
            >>> geom.add_atom(Atom(Element.H), [0, 0, 1])
            >>> print(geom.dihedral(0, 1, 2, 3)) # 1.5707963267948966
        """
        i1, i2, i3, i4 = map(self.get_atom_index, (a1, a2, a3, a4))

        u1 = self.coords[i2] - self.coords[i1]
        u2 = self.coords[i3] - self.coords[i2]
        u3 = self.coords[i4] - self.coords[i3]

        u2xu3 = np.cross(u2, u3)
        u1xu2 = np.cross(u1, u2)
        arg1 = np.linalg.norm(u2) * np.dot(u1, u2xu3)
        arg2 = np.dot(u1xu2, u2xu3)

        return np.arctan2(arg1, arg2)

    def translate(self, vector: ArrayLike):
        """
        Translate coordinates

        :param vector: Translation vector
        :type vector: ArrayLike

        Example Usage:
            >>> geom = ml.CartesianGeometry()
            >>> geom.add_atom(Atom(Element.C), [0, 0, 0])
            >>> geom.add_atom(Atom(Element.H), [1, 0, 0])
            >>> geom.translate([1, 1, 1])
            >>> print(geom.coords) # [[1, 1, 1], [2, 1, 1]]

        """
        v = np.array(vector)
        self.coords += v[np.newaxis, :]

    def centroid(self) -> np.ndarray:
        """
        Centroid of the molecule

        Returns:
            np.ndarray: Centroid of the molecule

        Example Usage:
            >>> geom = ml.CartesianGeometry()
            >>> geom.add_atom(Atom(Element.C), [0, 0, 0])
            >>> geom.add_atom(Atom(Element.H), [1, 0, 0])
            >>> print(geom.centroid()) # [0.5, 0, 0]
        """
        return np.average(self.coords, axis=0)

    def rmsd(self, other: CartesianGeometry, validate_elements=True):
        """
        Compute the RMSD between two geometries

        Args:
            other (CartesianGeometry): Other geometry
            validate_elements (bool, optional): Whether to validate the elements of the two geometries, defaults to True

        Raises:
            ValueError: If the geometries have different number of atoms
            ValueError: If the geometries have different elements
        """
        if other.n_atoms != self.n_atoms:
            raise ValueError("Cannot compare geometries with different number of atoms")

        if validate_elements == True and self.elements != other.elements:
            raise ValueError("Cannot compare two molecules with different lists of elements")

        raise NotImplementedError

    def transform(self, _t_matrix: ArrayLike, /, validate=False):
        """
        Transform the coordinates of the molecule

        Args:
            _t_matrix (ArrayLike): Transformation matrix
            validate (bool, optional): Whether to validate the transformation matrix, defaults to False

        Example Usage:
            >>> geom = ml.CartesianGeometry()
            >>> geom.add_atom(Atom(Element.C), [0, 0, 0])
            >>> geom.add_atom(Atom(Element.H), [2, 3, 4])
            >>> geom.transform([[2, 0, 0], [0, 2, 0], [0, 0, 1]])
            >>> print(geom.coords) # [[0, 0, 0], [4, 6, 4]]
        """
        t_matrix = np.array(_t_matrix)
        self.coords = self.coords @ t_matrix

    def del_atom(self, _a: AtomLike):
<<<<<<< HEAD
        """
        Delete an atom from the geometry

        Args:
            _a (AtomLike): Atom to delete

        Example Usage:
            >>> geom = ml.CartesianGeometry()
            >>> geom.add_atom(Atom(Element.C), [0, 0, 0])
            >>> geom.add_atom(Atom(Element.H), [1, 0, 0])
            >>> geom.del_atom(0)
            >>> print(geom.coords) # [[1, 0, 0]]
        """
        ai = self.index_atom(_a)
        self._coords = np.delete(self._coords, ai, 0)
=======
        ai = self.get_atom_index(_a)
        self._coords = np.delete(self._coords, ai, axis=0)
>>>>>>> 5d674ca9
        super().del_atom(_a)<|MERGE_RESOLUTION|>--- conflicted
+++ resolved
@@ -111,26 +111,7 @@
     # ADD METHODS TO OVERRIDE ADDING ATOMS!
 
     def add_atom(self, a: Atom, coord: ArrayLike):
-<<<<<<< HEAD
-        """
-        Adds an atom to the geometry
-
-        Args:
-            a (Atom): Atom to be added
-            coord (ArrayLike): Coordinates of the atom
-
-        Raises:
-            ValueError: Inappropriate coordinates for atom (interpreted as {_coord})
-
-        Example Usage:
-            >>> geom = CartesianGeometry()
-            >>> geom.add_atom(Atom(Element.C), [0, 0, 0])
-            >>> geom.add_atom(Atom(Element.H), [1, 0, 0])
-        """
-        _a = super().add_atom(a)
-=======
         super().append_atom(a)
->>>>>>> 5d674ca9
         _coord = np.array(coord, dtype=self._coords_dtype)
         if not _coord.shape == (3,):
             raise ValueError("Inappropriate coordinates for atom (interpreted as {_coord})")
@@ -686,24 +667,6 @@
         self.coords = self.coords @ t_matrix
 
     def del_atom(self, _a: AtomLike):
-<<<<<<< HEAD
-        """
-        Delete an atom from the geometry
-
-        Args:
-            _a (AtomLike): Atom to delete
-
-        Example Usage:
-            >>> geom = ml.CartesianGeometry()
-            >>> geom.add_atom(Atom(Element.C), [0, 0, 0])
-            >>> geom.add_atom(Atom(Element.H), [1, 0, 0])
-            >>> geom.del_atom(0)
-            >>> print(geom.coords) # [[1, 0, 0]]
-        """
-        ai = self.index_atom(_a)
-        self._coords = np.delete(self._coords, ai, 0)
-=======
         ai = self.get_atom_index(_a)
         self._coords = np.delete(self._coords, ai, axis=0)
->>>>>>> 5d674ca9
         super().del_atom(_a)