--- conflicted
+++ resolved
@@ -138,8 +138,6 @@
         self.dump_mol2(stream)
         return stream.getvalue()
 
-<<<<<<< HEAD
-=======
     def add_atom(self, a: Atom, coord: ArrayLike, charge: float = None):
         super().add_atom(a, coord)
         self._atomic_charges = np.append(self._atomic_charges, [charge], axis=0)
@@ -202,6 +200,5 @@
 
         return res
 
->>>>>>> 5d674ca9
 
 StructureLike = Molecule | Structure | Substructure