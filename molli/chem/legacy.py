"""

# `molli.parsing.legacy` module

Left for backwards compatibility reasons.

"""

# from xml.dom import minidom as xmd
import xml.etree.cElementTree as cET
import re
from warnings import warn
from io import StringIO, BytesIO
from . import ConformerEnsemble, Molecule, Atom, Bond, Element

def read_geom(k, g, ens):
    m = re.match(r"#(?P<L>[0-9]+),(?P<D>[0-9]+):(?P<G>.+);", g.text)
    L = int(m.group("L"))
    D = int(m.group("D"))
    G = m.group("G")

    assert D == 3, "Only 3d coordinates supported for now"

    coord = []
    for a, xyz in enumerate(G.split(";")):
        x, y, z = map(float, xyz.split(","))
        if isinstance(ens,ConformerEnsemble):
            ens._coords[(k, a)] = (x, y, z)
        elif isinstance(ens, Molecule):
            ens._coords[a] = (x, y, z)
    return ens

<<<<<<< HEAD
def ensemble_from_molli_old_xml(f: StringIO | BytesIO) -> ConformerEnsemble:
=======
def ensemble_from_molli_old_xml(f: StringIO | BytesIO, mol_lib=False) -> ConformerEnsemble | Molecule:
    # This auxiliary function parses an old molli collection
>>>>>>> 5d674ca9
    """
    Parse an old version of the collection

    This function is intended for backwards compatibility reasons with the old molli version

    Args:
        f (StringIO | BytesIO): The file-like object to parse from

<<<<<<< HEAD
    Returns:
        ConformerEnsemble: The parsed conformer ensemble
=======
    ## Parameters

    `f : StringIO`
        xml file stream

    `mol_lib: bool`
        Returns `ConformerEnsemble` by default, if False returns `Molecule`

    ## Returns

    `ConformerEnsemble` or `Molecule`
        Ensemble of conformers as written in the xml file or molecule
>>>>>>> 5d674ca9
        Note: if no conformer geometries are given, default geometry will be imported as 0th conformer.

    """
    tree = cET.parse(f)
    mol = tree.getroot()
    name = mol.attrib["name"]

    xatoms = mol.findall("./atoms/a")
    xbonds = mol.findall("./bonds/b")
    xgeom = mol.findall("./geometry/g")
    xconfs = mol.findall("./conformers/g")

    atoms = []
    bonds = []
    conformers = []

    n_atoms = len(xatoms)

    if len(xconfs) == 0:
        n_conformers = len(xgeom)
    else:
        n_conformers = len(xconfs)

    if mol_lib:
        ens = Molecule(n_atoms=n_atoms, name=name)
    else:
        ens = ConformerEnsemble(n_conformers=n_conformers, n_atoms=n_atoms, name=name)

    for i, a in enumerate(xatoms):
        aid, s, l, at = a.attrib["id"], a.attrib["s"], a.attrib["l"], a.attrib["t"]
        ens.atoms[i].element = Element[s]
        ens.atoms[i].label = l
        ens.atoms[i].set_mol2_type(at)

    for j, b in enumerate(xbonds):
        ia1, ia2 = map(int, b.attrib["c"].split())
        ens.append_bond(_b := Bond(ens.atoms[ia1 - 1], ens.atoms[ia2 - 1]))
        _b.set_mol2_type(b.attrib["t"])

    if len(xconfs) == 0:
        for k,g in enumerate(xgeom):
            ens = read_geom(k,g,ens)
    else:
        for k,g in enumerate(xconfs):
            ens = read_geom(k+1,g,ens)

    return ens<|MERGE_RESOLUTION|>--- conflicted
+++ resolved
@@ -30,12 +30,8 @@
             ens._coords[a] = (x, y, z)
     return ens
 
-<<<<<<< HEAD
-def ensemble_from_molli_old_xml(f: StringIO | BytesIO) -> ConformerEnsemble:
-=======
 def ensemble_from_molli_old_xml(f: StringIO | BytesIO, mol_lib=False) -> ConformerEnsemble | Molecule:
     # This auxiliary function parses an old molli collection
->>>>>>> 5d674ca9
     """
     Parse an old version of the collection
 
@@ -44,10 +40,6 @@
     Args:
         f (StringIO | BytesIO): The file-like object to parse from
 
-<<<<<<< HEAD
-    Returns:
-        ConformerEnsemble: The parsed conformer ensemble
-=======
     ## Parameters
 
     `f : StringIO`
@@ -60,7 +52,6 @@
 
     `ConformerEnsemble` or `Molecule`
         Ensemble of conformers as written in the xml file or molecule
->>>>>>> 5d674ca9
         Note: if no conformer geometries are given, default geometry will be imported as 0th conformer.
 
     """
