# ================================================================================
# This file is part of `molli 1.0`
# (https://github.com/SEDenmarkLab/molli)
#
# Developed by Alexander S. Shved <shvedalx@illinois.edu>
#
# S. E. Denmark Laboratory, University of Illinois, Urbana-Champaign
# https://denmarkgroup.illinois.edu/
#
# Copyright 2022-2023 The Board of Trustees of the University of Illinois.
# All Rights Reserved.
#
# Licensed under the terms MIT License
# The License is included in the distribution as LICENSE file.
# You may not use this file except in compliance with the License.
#
# THE SOFTWARE IS PROVIDED "AS IS", WITHOUT WARRANTY OF ANY KIND.
# ================================================================================


"""
This file provides the necessary functionality to parse a CDXML file with stereochemical hinting
"""

from xml.etree import cElementTree as et
from attrs import define, field
from pathlib import Path
from typing import List, Dict
from itertools import chain
import numpy as np
from warnings import warn
from ..chem import *
from ..math import rotate_2dvec_outa_plane, mean_plane
from math import radians
from scipy.spatial import KDTree


def position(elt: et.Element):
    if "BoundingBox" in elt.attrib:
        l, t, r, b = map(float, elt.attrib["BoundingBox"].split())
        return (l + r) / 2, (t + b) / 2
    elif "p" in elt.attrib:
        l, t = map(float, elt.attrib["p"].split())
        return l, t
    else:
        raise ValueError(f"Element {elt} does not have positional attributes")


class CDXMLSyntaxWarning(SyntaxWarning):
    pass


def _cdxml_3dify_(s: StructureLike, _a1: AtomLike, _a2: AtomLike, *, sign=1):
    """
    Bend the coordinates:
        sign: tuple[int, int]
        where sign of int signifies the direction of out-of-plane bending
        sign[1] > sign[0]
    """
    assert abs(sign) <= 2, "Sign can only be +/-1"
    b = s.lookup_bond(_a1, _a2)
    a1, a2 = s.get_atoms(_a1, _a2)
    i1, i2 = s.get_atom_indices(a1, a2)

    if b is None:
        raise CDXMLSyntaxWarning(f"{a1} and {a2} are not bonded. Aborting")
    if abs(sign) == 1:
        if s.is_bond_in_ring(b):
            # Fun stuff happens here
            # this is under a few assumptions
            s.substructure((a1, a2)).coords += sign * np.array(
                [[0.0, 0.5, 0.75], [0.0, 0.5, 1.5]]
            )

            for _b in s.bonds_with_atom(a1):
                if not s.is_bond_in_ring(_b):
                    s.substructure(s.yield_bfs(a1, _b % a1)).translate(
                        sign * np.array([0.0, 0.5, 0.75])
                    )

            for _b in s.bonds_with_atom(a2):
                if not s.is_bond_in_ring(_b):
                    s.substructure(s.yield_bfs(a2, _b % a2)).translate(
                        sign * np.array([0.0, 0.5, 1.5])
                    )

        else:
            # We need to define the rotation matrix first.
            normal = mean_plane(s.coord_subset(s.connected_atoms(a1)))
            angle = sign * (
                radians(+90) if s.n_bonds_with_atom(a1) == 4 else radians(+60)
            )
            rotation = rotate_2dvec_outa_plane(s.vector(i1, i2), angle, normal)
            substruct = s.substructure(s.yield_bfs(a1, a2))
            v = s.get_atom_coord(a1)
            substruct.translate(-v)
            substruct.transform(rotation)
            substruct.translate(v)

    elif abs(sign) == 2:
        s.substructure((a1, a2)).coords += (sign / 2) * np.array([0.0, 0.0, 1.0])

        for _b in s.bonds_with_atom(a1):
            if not s.is_bond_in_ring(_b):
                s.substructure(s.yield_bfs(a1, _b % a1)).translate(
                    (sign / 2) * np.array([0.0, 0.0, 1.0])
                )

        for _b in s.bonds_with_atom(a2):
            if not s.is_bond_in_ring(_b):
                s.substructure(s.yield_bfs(a2, _b % a2)).translate(
                    (sign / 2) * np.array([0.0, 0.0, 1.0])
                )


def validate_label(lbl: et.Element):
    """
    This validator is used to filter out all labels that are *not* intended as the compound labels
    Valid label:
        - only has one text child element
        - that element font "face" attribute must be set to 1 (CDXML lingo: bold face)
    """
    _sub = lbl.findall("./s")
    return len(_sub) == 1 and _sub[0].attrib.get("face", "0") == "1"


def validate_fragment(frag: et.Element):
    """
    This is validator that removes invalid CDXML fragments
    right now it is fairly crude (at least one bond must be present)
    """
    return any(x.tag == "b" for x in frag)


@define(repr=True)
class CDXMLFile:
    path: str | Path = field(repr=True)
    tree: et.ElementTree = field(repr=False, init=False, kw_only=True)
    bond_length: float = field(default=1.0, repr=False, init=False, converter=float)
    xlabels: Dict[str, et.Element] = field(factory=dict, repr=False, init=False)
    xfrags: List[et.Element] = field(factory=list, repr=False, init=False)
    xfrag_cache: Dict[str, et.Element] = field(factory=dict, repr=False, init=False)
    xfrag_kd: KDTree = field(init=False, repr=False)

    def __attrs_post_init__(self):
        # TODO: generalize to text
        self.tree = et.parse(self.path)
        self.bond_length = self.tree.getroot().attrib["BondLength"]

        # this finds all textboxes that fit under the definition
        # of face=1 (bold face, not chemically interpreted)
        for xt in filter(
            validate_label,
            self.tree.findall("./page/t") + self.tree.findall("./page/group/t"),
        ):
            if (lbl := xt[0].text) in self.xlabels:
                warn(
                    (
                        f"CDXML file {self.path} contains redundant label {lbl!r} "
                        "Only the first occurrence will be kept."
                    ),
                    CDXMLSyntaxWarning,
                )
            else:
                self.xlabels[lbl] = xt

        # this lists all fragments that are validated
        # (can have chemical interpretation)
        # note: this avoids placing items that match ".//fragment/fragment" in this list.
        # those are unexpanded substituents!
        self.xfrags.extend(
            filter(
                validate_fragment,
                self.tree.findall("./page/fragment")
                + self.tree.findall("./page/group/fragment"),
            )
        )

        if len(self.xfrags) != len(self.xlabels):
            warn(
                (
                    f"CDXML file {self.path} contains mismatched number of labels"
                    f" ({len(self.xfrags)}) and fragments ({len(self.xlabels)}). Please make sure"
                    " this is intentional."
                ),
                CDXMLSyntaxWarning,
            )

        # KDTree makes locating geometrically close things significantly eaiser
        xfrag_coords = np.array(list(map(position, self.xfrags)))
        self.xfrag_kd = KDTree(xfrag_coords, balanced_tree=True)  # optional args?

    def keys(self):
        return self.xlabels.keys()

    def __len__(self):
        return len(self.keys())

    def __getitem__(self, key: str) -> Molecule:
        # TEMPORARY. DO A BETTER REWRITE.
        if isinstance(key, int):
            key = list(self.keys())[key]

        if key in self.xfrag_cache:
            frag = self.xfrag_cache[key]
        elif (grpf := self.xlabels[key].find("../fragment")) in self.xfrags:
            frag = grpf
            self.xfrag_cache[key] = frag
        else:
            lpos = position(self.xlabels[key])
            frag = None
            _, indices = self.xfrag_kd.query(lpos, k=5, p=1)
            for i in indices:
                fpos = position(self.xfrags[i])
                if (
                    fpos[1] < lpos[1]
                ):  # if the label is below the fragment, which is what we want
                    frag = self.xfrags[i]
                    break

            if frag is None:  # If nothing was found
                raise KeyError(f"Could not locate a viable candidate for label {key}")
            else:
                self.xfrag_cache[key] = frag

        return self._parse_fragment(frag, name=key)

    def _parse_atom_node(self, node: et.Element) -> Atom:
        """
        Returns Atom and atom id as in cdxml
        """
        # Element
        elt = node.get("Element")
        elt = int(elt) if elt else "C"

        # Label
        # Note: there is a possibility that the underlying text may change.
        # Need to investigate!
        lbl = node.get("AtomNumber")

        # Isotope
        isot = node.get("Isotope")
        isot = None if isot is None else int(isot)

        # Formal charge
        charge = int(node.get("Charge", 0))

        # Formal spin
        #   note: molli atomic attribute of spin is the
        spin2 = node.get("Radical")
<<<<<<< HEAD
=======

        # Potentially populate with other things from the cdxml file?
        attrib = {}
>>>>>>> c2b24e36
        match spin2:
            case "Doublet":
                spin2 = 1

            case "Singlet":
                spin2 = 2

            case _:
                spin2 = 0

        match node.get("NodeType"):
            case "ExternalConnectionPoint":
                elt = Element.Unknown
                atyp = AtomType.AttachmentPoint
                if apn := node.get("ExternalConnectionNum"):
                    lbl = lbl or "AP" + apn
                else:
                    # NOTE: this is for the cases for when **chemdraw is true to itself in being inconsistent**
                    lbl = lbl or "AP0"
            case (
                "Fragment" | "Nickname"
            ):  # The latter is just a monkey patch. May break.
                elt = Element.Unknown
                atyp = AtomType.AttachmentPoint
                lbl = node.get("id")
            case "GenericNickname":
                elt = Element.Unknown
                atyp = AtomType.AttachmentPoint
                lbl = node.get("GenericNickname")

            case "Unspecified":
                elt = Element.Unknown
                atyp = AtomType.AttachmentPoint
                lbl = node.find("./t/s").text

            case _:
                atyp = AtomType.Regular
                # Potentially add because Casey requests.
                # Or at least make it consistent.
                # lbl = node.get("Element") or "C"

<<<<<<< HEAD
=======
        # Number of hydrogens
        if numhs := node.get("NumHydrogens", 0):
            attrib |= {"__implicit_hydrogens": int(numhs)}

>>>>>>> c2b24e36
        return Atom(
            elt,
            isotope=isot,
            label=lbl,
            atype=atyp,
            formal_charge=charge,
            formal_spin=spin2,
<<<<<<< HEAD
=======
            attrib=attrib,
>>>>>>> c2b24e36
        )

    def _parse_bond(self, bd: et.Element, atom_idx: dict[str, Atom]) -> Bond:
        a1 = atom_idx[bd.get("B")]
        a2 = atom_idx[bd.get("E")]
        _order = bd.get("Order")

        # Add handler of stereochemistry
        match _order:
            case None:
                btype = BondType.Single

            case "1.5":
                btype = (
                    BondType.Aromatic
                )  # Unclear if this is correct, but for now let it be

            case _:
                btype = BondType(int(_order))

        if bd.get("Display") == "Dash":
            btype = BondType.Ligand

        return Bond(a1, a2, btype=btype)

    def _parse_fragment(self, frag: et.Element, name: str = None) -> Structure:
        atoms = []
        bonds = []
        coords = []
        atom_idx = {}
        bond_idx = {}
        centers = []
        multiattachments = {}

        try:
            # iterate over all nodes
            for node in frag.findall("./n"):
                # This is to handle the case of multi-attachments
                # like in the case of Cp-ligands
                if node.get("NodeType") == "MultiAttachment":
                    multiattachments[node.get("id")] = node.get("Attachments").split()
                    continue

                atom = self._parse_atom_node(node)
                if atom is not None:
                    atoms.append(atom)
                    atom_idx[node.get("id")] = atom
                    coords.append(position(node))

            result = Molecule(atoms, name=name, copy_atoms=False)
            result.coords[:, 2] = 0

            for bd in frag.findall("./b"):
                B, E = map(bd.get, "BE")
                center = None

                if B in multiattachments:
                    center = E
                    attached = multiattachments[B]
                elif E in multiattachments:
                    center = B
                    attached = multiattachments[E]

                if center is not None:
<<<<<<< HEAD
                    f_order = 1 / len(attached) 
=======
                    f_order = 1 / len(attached)
>>>>>>> c2b24e36
                    centers.append(center)
                    for t in attached:
                        result.connect(
                            atom_idx[center],
                            atom_idx[t],
                            btype=BondType.Ligand,
                            # btype=BondType.Dummy,
                            f_order=f_order,
                        )
                else:
                    b = self._parse_bond(bd, atom_idx)
                    result.bonds.append(b)
                    bond_idx[bd.get("id")] = b

            result.coords[:, :2] = coords

            # This is to bring the bond length to 1.5A. Not ideal, but should work in most cases.
            result.scale(1.5 / self.bond_length)

            # in chemdraw window coordinates Y-axis points down
            # (opposite to real life)
            # this line inverts this.
            result.coords *= [1, -1, 1]

            # Not that it's necessary, but the structure coordinates are centered here
            result.translate(-result.centroid())

            for bd in frag.findall("./b[@Display]"):
                if (bdid := bd.get("id")) not in bond_idx:
                    continue

                b = bond_idx[bdid]
                i1, i2 = result.get_atom_indices(b.a1, b.a2)

                match bd.get("Display"):
                    case "WedgeBegin":
                        # result.coords[i2][2] += result.coords[i1][2] + 1.1
                        _cdxml_3dify_(result, i1, i2, sign=+1)
                    case "WedgedHashBegin":
                        _cdxml_3dify_(result, i1, i2, sign=-1)
                    case "WedgeEnd":
                        _cdxml_3dify_(result, i2, i1, sign=+1)
                    case "WedgedHashEnd":
                        _cdxml_3dify_(result, i2, i1, sign=-1)
                    case "Bold":
                        _cdxml_3dify_(result, i1, i2, sign=+2)
                    case "Hash":
                        _cdxml_3dify_(result, i1, i2, sign=-2)
                    case _:
                        pass

            # This translates the central atom to the average of z coords
            for center in centers:
                a = atom_idx[center]
                aid = result.index_atom(a)
                a.atype = AtomType.CoordinationCenter
                connected = list(result.connected_atoms(a))
                connected_coords = result.coord_subset(connected)
                avg_connected_z = (
                    np.max(connected_coords[:, 2]) - np.min(connected_coords[:, 2])
                ) / 2

                result.coords[aid, 2] = avg_connected_z

            # this handles composite structures
            for subfrag in frag.findall("./n/[fragment]"):
                substruct = self._parse_fragment(subfrag.find("./fragment"))
                ap = result.get_atom(subfrag.get("id"))
                result = Molecule.join(
                    result,
                    substruct,
                    ap,
                    substruct.attachment_points[0],
                    optimize_rotation=(substruct.n_atoms > 1),
                    name=name,
                )
        except Exception as xc:
            raise SyntaxError(
                f"Invalid syntax encountered in fragment id=\"{frag.get('id')}\""
            ) from xc

        total_charge = sum(a.formal_charge or 0 for a in result.atoms)
        total_spin2 = sum(a.formal_spin or 0 for a in result.atoms)

        result.charge = total_charge
        result.mult = total_spin2 + 1

        return result<|MERGE_RESOLUTION|>--- conflicted
+++ resolved
@@ -248,12 +248,9 @@
         # Formal spin
         #   note: molli atomic attribute of spin is the
         spin2 = node.get("Radical")
-<<<<<<< HEAD
-=======
 
         # Potentially populate with other things from the cdxml file?
         attrib = {}
->>>>>>> c2b24e36
         match spin2:
             case "Doublet":
                 spin2 = 1
@@ -295,13 +292,10 @@
                 # Or at least make it consistent.
                 # lbl = node.get("Element") or "C"
 
-<<<<<<< HEAD
-=======
         # Number of hydrogens
         if numhs := node.get("NumHydrogens", 0):
             attrib |= {"__implicit_hydrogens": int(numhs)}
 
->>>>>>> c2b24e36
         return Atom(
             elt,
             isotope=isot,
@@ -309,10 +303,7 @@
             atype=atyp,
             formal_charge=charge,
             formal_spin=spin2,
-<<<<<<< HEAD
-=======
             attrib=attrib,
->>>>>>> c2b24e36
         )
 
     def _parse_bond(self, bd: et.Element, atom_idx: dict[str, Atom]) -> Bond:
@@ -377,11 +368,7 @@
                     attached = multiattachments[E]
 
                 if center is not None:
-<<<<<<< HEAD
-                    f_order = 1 / len(attached) 
-=======
                     f_order = 1 / len(attached)
->>>>>>> c2b24e36
                     centers.append(center)
                     for t in attached:
                         result.connect(
