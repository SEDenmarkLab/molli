from .. import __version__ as _molli_version
from .misc import ForeColor
from packaging.version import parse as parse_version


current_version = parse_version(_molli_version)


def assert_molli_version_min(vmin: str):
    """
    # `assert_molli_version_min`
    Asserts the current version of molli is above the minimum requirement

    This is commonly encountered when scripts were written to use a very specific version of the API.
    This is a control step to ensure

    ## Parameters

    `vmin: str`
        Minimum required version. For instance, `'1.2.3b4'`

    ## Raises

    `AssertionError`
        If the test fails, it raises an error.
    """
<<<<<<< HEAD
    if current_version < (_vmin := version.parse(vmin)):
=======
    if current_version <= (_vmin := parse_version(vmin)):
>>>>>>> a4984860
        raise AssertionError(
            f"Current molli version {current_version} is below the minimum requirement of {_vmin}"
        )


def assert_molli_version_max(vmax: str):
    """
    # `assert_molli_version_max`
    Asserts the current version of molli is below the maximum requirement

    This is commonly encountered when scripts were written to use a very specific version of the API.
    This ensures a control step to ensure compatibility.

    ## Parameters

    `vmax: str`
        Maximum required version. For instance, `'1.2.3b4'`

    ## Raises

    `AssertionError`
        If the test fails, it raises an error.
    """
<<<<<<< HEAD
    if current_version > (_vmax := version.parse(vmax)):
=======
    if current_version >= (_vmax := parse_version(vmax)):
>>>>>>> a4984860
        raise AssertionError(
            f"Current molli version {current_version} is above the maximum requirement of {_vmax}"
        )


def assert_molli_version_in_range(vmin: str, vmax: str):
    """
    # `assert_molli_version_in_range`
    Asserts the current version of molli to be within the specified range

    This is commonly encountered when scripts were written to use a very specific version of the API.
    This ensures a control step to ensure compatibility.

    ## Parameters

    `vmin: str`
        _description_
    `vmax: str`
        _description_
    """
    assert_molli_version_min(vmin)
    assert_molli_version_max(vmax)<|MERGE_RESOLUTION|>--- conflicted
+++ resolved
@@ -24,11 +24,7 @@
     `AssertionError`
         If the test fails, it raises an error.
     """
-<<<<<<< HEAD
-    if current_version < (_vmin := version.parse(vmin)):
-=======
     if current_version <= (_vmin := parse_version(vmin)):
->>>>>>> a4984860
         raise AssertionError(
             f"Current molli version {current_version} is below the minimum requirement of {_vmin}"
         )
@@ -52,11 +48,7 @@
     `AssertionError`
         If the test fails, it raises an error.
     """
-<<<<<<< HEAD
-    if current_version > (_vmax := version.parse(vmax)):
-=======
     if current_version >= (_vmax := parse_version(vmax)):
->>>>>>> a4984860
         raise AssertionError(
             f"Current molli version {current_version} is above the maximum requirement of {_vmax}"
         )
