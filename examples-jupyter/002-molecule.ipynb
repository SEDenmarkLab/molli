--- conflicted
+++ resolved
@@ -261,11 +261,7 @@
    "name": "python",
    "nbconvert_exporter": "python",
    "pygments_lexer": "ipython3",
-<<<<<<< HEAD
-   "version": "3.10.9"
-=======
    "version": "3.11.5"
->>>>>>> 34d81a9a
   },
   "orig_nbformat": 4,
   "vscode": {
