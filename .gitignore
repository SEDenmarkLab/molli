# Unnecessary folders
/scratch
/temp
/build
/dist
/misc

# Python residues
# **/.vscode/ # This allows easier sharing of black formatter settings
**/__pycache__
**/*.pyd
**/*.pyc
molli.egg-info/

# Jupyter residues
**/.ipynb_checkpoints
molli_xt.*.so

# Files not to be uploaded to repo
**/_temp_*
<<<<<<< HEAD
molli_test/test_conformer.py
=======

/.vscode/c_cpp_properties.json
>>>>>>> 5d674ca9
<|MERGE_RESOLUTION|>--- conflicted
+++ resolved
@@ -18,9 +18,5 @@
 
 # Files not to be uploaded to repo
 **/_temp_*
-<<<<<<< HEAD
-molli_test/test_conformer.py
-=======
 
-/.vscode/c_cpp_properties.json
->>>>>>> 5d674ca9
+/.vscode/c_cpp_properties.json